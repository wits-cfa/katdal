--- conflicted
+++ resolved
@@ -260,9 +260,7 @@
             assert_equal(array_retrieved.shape, dask_array.shape)
             assert_equal(array_retrieved.dtype, dask_array.dtype)
             assert_array_equal(array_retrieved[np.s_[3:8, 30:60, 0:2]], 17,
-<<<<<<< HEAD
-                               "Missing chunk in {} not replaced by default value"
-                               .format(array_name))
+                               f'Missing chunk in {array_name} not replaced by default value')
 
             pull = self.store.get_dask_array(array_name, dask_array.chunks,
                                              dask_array.dtype, offset, errors='raise')
@@ -281,9 +279,6 @@
                                "Missing chunk in {} not replaced by default value"
                                .format(array_name))
 
-=======
-                               f'Missing chunk in {array_name} not replaced by default value')
->>>>>>> 4fcb1cc8
         # Now store the last quarter and check that complete array is correct
         self.put_dask_array('big_y2', np.s_[3:8, 30:60, 0:2])
         self.get_dask_array('big_y2')
